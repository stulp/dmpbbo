[![DOI](http://joss.theoj.org/papers/10.21105/joss.01225/status.svg)](https://doi.org/10.21105/joss.01225)

[![Build Status](https://travis-ci.org/stulp/dmpbbo.svg?branch=master)](https://travis-ci.org/stulp/dmpbbo)

# What?

This repository provides an implementation of dynamical systems, 
function approximators, 
[dynamical movement primitives](http://www-clmc.usc.edu/Resources/Details?id=2663), and black-box optimization
with evolution strategies, in particular the optimization of the parameters
of dynamical movement primitives.


# For whom?

This library may be useful for you if you

+ are interested in the **theory** behind dynamical movement primitives and their optimization. Then the <a href="tutorial/"><b>tutorials</b></a> are the best place to start.

+ already know about dynamical movement primitives and reinforcement learning, but would rather **use existing, tested code** than brew it yourself. In this case, <a href="demos_cpp/"><b>demos_cpp/</b></a> and <a href="demos_python/"><b>demos_python/</b></a> are a good starting point, as they provide examples of how to use the code.

+ run the optimization of DMPs **on a real robot**. In this case, go right ahead to <a href="demo_robot/"><b>demo_robot/</b></a>.

+ want to contribute. If you want to delve deeper into the functionality of the code, the **doxygen documentation of the API** is for you. See the [INSTALL.md](INSTALL.md) on how to generate it.

  
 
# How?

How to install the libraries/binaries/documentation is described in [INSTALL.md](INSTALL.md)


# Code structure

Most submodules of this project are independent of all others, so if you don't care 
about dynamical movement primitives, the following submodules can still easily be 
integrated in other code to perform some (hopefully) useful function:

+ `functionapproximators/` : a module that defines a generic interface for function 
  approximators, as well as several specific implementations (LWR, LWPR, iRFRLS, GMR)
    
+ `dynamicalsystems/` : a module that defines a generic interface for dynamical 
  systems, as well as several specific implementations (exponential, sigmoid, 
  spring-damper)

+ `bbo/` : implementation of some (rather simple) algorithms for the stochastic 
  optimization of black-box cost functions
<<<<<<< HEAD

# How?

How to install the libraries/binaries/documentation is described in [INSTALL.md](INSTALL.md)

To learn how to use the code, the first thing to do is look at the
documentation and tutorial here:
=======
>>>>>>> e175970c

  
## Why Python and C++?

When optimizing DMPs on a real robot, it's best to have the DMPs running in your real-time control loop. Hence, DMPs need to be implemented in C++. For the optimization algorithms itself, real-time concerns are not an issue. However, on-the-fly visualization to monitor the optimization process is important, and for this Python is a better choice.

For completeness, basic DMP functionality has been implemented in Python as well. And the optimization algorithms have been implemented in C++ also. However, the main use case is C++ for DMPs, and Python for optimization. How to do this is implemented in `demo_robot/`, and documented in `tutorial/dmp_bbo_robot.md`

Note that for now the Python code has not been documented well, please Doxygen navigate the C++ documentation instead (class/function names have been kept consistent).

# Why dmpbbo?

For our own use, the aims of coding this were the following:

+ Allowing easy and modular exchange of different dynamical systems within 
  dynamical movement primitives.

+ Allowing easy and modular exchange of different function approximators within 
  dynamical movement primitives.
    
+ Being able to compare different exploration strategies (e.g. covariance matrix 
  adaptation vs. exploration decay) when optimizing dynamical movement primitives.
    
+ Enabling the optimization of different parameter subsets of function approximators.
    
+ Running dynamical movement primitives on real robots.

##  Research background

In 2014, I decided to write one library that integrates the different research threads on the acquisition and optimization that I had been pursuing since 2009. These threads are listed below. Also, I wanted to provide a tutorial on dynamical movement primitives for students, along with code to try DMPs out in practice.

* Representation and training of parameterized skills, i.e. motion primitives that adapt their trajectory to task parameters [@matsubara11learning], [@silva12learning],  [@stulp13learning].

* Representing and optimizing gain schedules and force profiles as part of a DMP [@buchli11learning], [@kalakrishnan11learning]


*  Showing that evolution strategies outperform reinforcement learning algorithms when optimizing the parameters of a DMP [@stulp13robot], [@stulp12policy_hal]

* Demonstrating the advantages of using covariance matrix adaptation for the policy improvement [@stulp12path],[@stulp12adaptive],[@stulp14simultaneous]

* Using the same unified model for the model parameters of different function approximators [@stulp15many]. In fact, coding this library lead to this article, rather than vice versa.

If you use this library in the context of experiments for a scientific paper, we would appreciate if you could cite this library in the paper as follows:

    @MISC{stulp_dmpbbo,
        author = {Freek Stulp},
        title  = {{\tt DmpBbo} -- A C++ library for black-box optimization of 
                                                    dynamical movement primitives.},
        year   = {2014},
        url    = {https://github.com/stulp/dmpbbo.git}
    }


# Contributing

Contributions in the form of feedback, code, and bug reports are very welcome:

* If you have found an issue or a bug, please open a GitHub issue.
* If you want to implement a new feature, please fork the source code, modify, and issue a pull request through the project GitHub page.


<<<<<<< HEAD
# Publication

If you use this library in the context of experiments for a scientific paper, we would appreciate if you could cite this library in the paper as follows:

    @MISC{stulp_dmpbbo,
	author = {Freek Stulp, Gennaro},
	title  = {DmpBbo: A versatile Python/C++ library for Function Approximation, Dynamical Movement Primitives, and Black-Box Optimization},
	year   = {2019},
	doi    = {10.21105/joss.01225},
	url    = {https://www.theoj.org/joss-papers/joss.01225/10.21105.joss.01225.pdf}
    }

Link to the paper [PDF](https://www.theoj.org/joss-papers/joss.01225/10.21105.joss.01225.pdf).

### Build Status
=======
>>>>>>> e175970c


<|MERGE_RESOLUTION|>--- conflicted
+++ resolved
@@ -45,17 +45,6 @@
 
 + `bbo/` : implementation of some (rather simple) algorithms for the stochastic 
   optimization of black-box cost functions
-<<<<<<< HEAD
-
-# How?
-
-How to install the libraries/binaries/documentation is described in [INSTALL.md](INSTALL.md)
-
-To learn how to use the code, the first thing to do is look at the
-documentation and tutorial here:
-=======
->>>>>>> e175970c
-
   
 ## Why Python and C++?
 
@@ -100,11 +89,11 @@
 If you use this library in the context of experiments for a scientific paper, we would appreciate if you could cite this library in the paper as follows:
 
     @MISC{stulp_dmpbbo,
-        author = {Freek Stulp},
-        title  = {{\tt DmpBbo} -- A C++ library for black-box optimization of 
-                                                    dynamical movement primitives.},
-        year   = {2014},
-        url    = {https://github.com/stulp/dmpbbo.git}
+	author = {Freek Stulp, Gennaro},
+	title  = {DmpBbo: A versatile Python/C++ library for Function Approximation, Dynamical Movement Primitives, and Black-Box Optimization},
+	year   = {2019},
+	doi    = {10.21105/joss.01225},
+	url    = {https://www.theoj.org/joss-papers/joss.01225/10.21105.joss.01225.pdf}
     }
 
 
@@ -113,26 +102,4 @@
 Contributions in the form of feedback, code, and bug reports are very welcome:
 
 * If you have found an issue or a bug, please open a GitHub issue.
-* If you want to implement a new feature, please fork the source code, modify, and issue a pull request through the project GitHub page.
-
-
-<<<<<<< HEAD
-# Publication
-
-If you use this library in the context of experiments for a scientific paper, we would appreciate if you could cite this library in the paper as follows:
-
-    @MISC{stulp_dmpbbo,
-	author = {Freek Stulp, Gennaro},
-	title  = {DmpBbo: A versatile Python/C++ library for Function Approximation, Dynamical Movement Primitives, and Black-Box Optimization},
-	year   = {2019},
-	doi    = {10.21105/joss.01225},
-	url    = {https://www.theoj.org/joss-papers/joss.01225/10.21105.joss.01225.pdf}
-    }
-
-Link to the paper [PDF](https://www.theoj.org/joss-papers/joss.01225/10.21105.joss.01225.pdf).
-
-### Build Status
-=======
->>>>>>> e175970c
-
-
+* If you want to implement a new feature, please fork the source code, modify, and issue a pull request through the project GitHub page.